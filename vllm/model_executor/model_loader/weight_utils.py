"""Utilities for downloading and initializing model weights."""
import fnmatch
import glob
import hashlib
import json
import os
import tempfile
from collections import defaultdict
from typing import Any, Generator, Iterable, List, Optional, Tuple, Union

import filelock
import huggingface_hub.constants
import numpy as np
import torch
from huggingface_hub import HfFileSystem, hf_hub_download, snapshot_download
from safetensors.torch import load_file, safe_open, save_file
from tqdm.auto import tqdm
from transformers.utils import SAFE_WEIGHTS_INDEX_NAME

from vllm.config import LoadConfig, ModelConfig
from vllm.logger import init_logger
from vllm.model_executor.layers.quantization import (QuantizationConfig,
                                                     get_quantization_config)
from vllm.model_executor.layers.quantization.schema import QuantParamSchema
from vllm.utils import print_warning_once


logger = init_logger(__name__)

# use system-level temp directory for file locks, so that multiple users
# can share the same lock without error.
# lock files in the temp directory will be automatically deleted when the
# system reboots, so users will not complain about annoying lock files
temp_dir = tempfile.gettempdir()


def enable_hf_transfer():
    """automatically activates hf_transfer
    """
    if "HF_HUB_ENABLE_HF_TRANSFER" not in os.environ:
        try:
            # enable hf hub transfer if available
            import hf_transfer  # type: ignore # noqa
            huggingface_hub.constants.HF_HUB_ENABLE_HF_TRANSFER = True
        except ImportError:
            pass


enable_hf_transfer()


class DisabledTqdm(tqdm):

    def __init__(self, *args, **kwargs):
        super().__init__(*args, **kwargs, disable=True)


def get_lock(model_name_or_path: str, cache_dir: Optional[str] = None):
    lock_dir = cache_dir or temp_dir
    os.makedirs(os.path.dirname(lock_dir), exist_ok=True)
    model_name = model_name_or_path.replace("/", "-")
    hash_name = hashlib.sha256(model_name.encode()).hexdigest()
    # add hash to avoid conflict with old users' lock files
    lock_file_name = hash_name + model_name + ".lock"
    # mode 0o666 is required for the filelock to be shared across users
    lock = filelock.FileLock(os.path.join(lock_dir, lock_file_name),
                             mode=0o666)
    return lock


def _shared_pointers(tensors):
    ptrs = defaultdict(list)
    for k, v in tensors.items():
        ptrs[v.data_ptr()].append(k)
    failing = []
    for _, names in ptrs.items():
        if len(names) > 1:
            failing.append(names)
    return failing


def convert_bin_to_safetensor_file(
    pt_filename: str,
    sf_filename: str,
) -> None:
    loaded = torch.load(pt_filename, map_location="cpu")
    if "state_dict" in loaded:
        loaded = loaded["state_dict"]
    shared = _shared_pointers(loaded)
    for shared_weights in shared:
        for name in shared_weights[1:]:
            loaded.pop(name)

    # For tensors to be contiguous
    loaded = {k: v.contiguous() for k, v in loaded.items()}

    dirname = os.path.dirname(sf_filename)
    os.makedirs(dirname, exist_ok=True)
    save_file(loaded, sf_filename, metadata={"format": "pt"})

    # check file size
    sf_size = os.stat(sf_filename).st_size
    pt_size = os.stat(pt_filename).st_size
    if (sf_size - pt_size) / pt_size > 0.01:
        raise RuntimeError(f"""The file size different is more than 1%:
         - {sf_filename}: {sf_size}
         - {pt_filename}: {pt_size}
         """)

    # check if the tensors are the same
    reloaded = load_file(sf_filename)
    for k in loaded:
        pt_tensor = loaded[k]
        sf_tensor = reloaded[k]
        if not torch.equal(pt_tensor, sf_tensor):
            raise RuntimeError(f"The output tensors do not match for key {k}")


# TODO(woosuk): Move this to other place.
<<<<<<< HEAD
def get_quant_config(model_config,
                     load_config):
    from vllm.model_executor.layers.quantization import (QuantizationConfig,
                                                     get_quantization_config)
    from vllm.model_executor.layers.quantization.schema import QuantParamSchema
=======
def get_quant_config(model_config: ModelConfig,
                     load_config: LoadConfig) -> QuantizationConfig:

>>>>>>> aa486779
    quant_cls = get_quantization_config(model_config.quantization)
    # Read the quantization config from the HF model config, if available.
    hf_quant_config = getattr(model_config.hf_config, "quantization_config",
                              None)
    if hf_quant_config is None:
        # compressed-tensors uses a compressions_config
        hf_quant_config = getattr(model_config.hf_config, "compression_config",
                                  None)
    if hf_quant_config is not None:
        return quant_cls.from_config(hf_quant_config)
    # In case of bitsandbytes/QLoRA, get quant config from the adapter model.
    if model_config.quantization == "bitsandbytes":
        if (not load_config.model_loader_extra_config
                or "qlora_adapter_name_or_path"
                not in load_config.model_loader_extra_config):
            return quant_cls.from_config({"adapter_name_or_path": ""})
        model_name_or_path = load_config.model_loader_extra_config[
            "qlora_adapter_name_or_path"]

    else:
        model_name_or_path = model_config.model
    is_local = os.path.isdir(model_name_or_path)
    if not is_local:
        # Download the config files.
        with get_lock(model_name_or_path, load_config.download_dir):
            hf_folder = snapshot_download(
                model_name_or_path,
                revision=model_config.revision,
                allow_patterns="*.json",
                cache_dir=load_config.download_dir,
                local_files_only=huggingface_hub.constants.HF_HUB_OFFLINE,
                tqdm_class=DisabledTqdm,
            )
    else:
        hf_folder = model_name_or_path

    possible_config_filenames = quant_cls.get_config_filenames()

    # If the quantization config is not found, use the default config.
    if not possible_config_filenames:
        return quant_cls()

    config_files = glob.glob(os.path.join(hf_folder, "*.json"))

    quant_config_files = [
        f for f in config_files if any(
            f.endswith(x) for x in possible_config_filenames)
    ]
    if len(quant_config_files) == 0:
        raise ValueError(
            f"Cannot find the config file for {model_config.quantization}")
    if len(quant_config_files) > 1:
        raise ValueError(
            f"Found multiple config files for {model_config.quantization}: "
            f"{quant_config_files}")

    quant_config_file = quant_config_files[0]
    with open(quant_config_file, "r") as f:
        config = json.load(f)

        if model_config.quantization == "bitsandbytes":
            config["adapter_name_or_path"] = model_name_or_path

    return quant_cls.from_config(config)


def download_weights_from_hf(
    model_name_or_path: str,
    cache_dir: Optional[str],
    allow_patterns: List[str],
    revision: Optional[str] = None,
    ignore_patterns: Optional[Union[str, List[str]]] = None,
) -> str:
    """Download model weights from Hugging Face Hub.

    Args:
        model_name_or_path (str): The model name or path.
        cache_dir (Optional[str]): The cache directory to store the model
            weights. If None, will use HF defaults.
        allow_patterns (List[str]): The allowed patterns for the
            weight files. Files matched by any of the patterns will be
            downloaded.
        revision (Optional[str]): The revision of the model.
        ignore_patterns (Optional[Union[str, List[str]]]): The patterns to
            filter out the weight files. Files matched by any of the patterns
            will be ignored.

    Returns:
        str: The path to the downloaded model weights.
    """
    if not huggingface_hub.constants.HF_HUB_OFFLINE:
        # Before we download we look at that is available:
        fs = HfFileSystem()
        file_list = fs.ls(model_name_or_path, detail=False, revision=revision)

        # depending on what is available we download different things
        for pattern in allow_patterns:
            matching = fnmatch.filter(file_list, pattern)
            if len(matching) > 0:
                allow_patterns = [pattern]
                break

    logger.info("Using model weights format %s", allow_patterns)
    # Use file lock to prevent multiple processes from
    # downloading the same model weights at the same time.
    with get_lock(model_name_or_path, cache_dir):
        hf_folder = snapshot_download(
            model_name_or_path,
            allow_patterns=allow_patterns,
            ignore_patterns=ignore_patterns,
            cache_dir=cache_dir,
            tqdm_class=DisabledTqdm,
            revision=revision,
            local_files_only=huggingface_hub.constants.HF_HUB_OFFLINE,
        )
    return hf_folder


def download_safetensors_index_file_from_hf(
    model_name_or_path: str,
    cache_dir: Optional[str],
    revision: Optional[str] = None,
) -> None:
    """Download hf safetensors index file from Hugging Face Hub.

    Args:
        model_name_or_path (str): The model name or path.
        cache_dir (Optional[str]): The cache directory to store the model
            weights. If None, will use HF defaults.
        revision (Optional[str]): The revision of the model.
    """
    # Use file lock to prevent multiple processes from
    # downloading the same model weights at the same time.
    with get_lock(model_name_or_path, cache_dir):
        try:
            # Download the safetensors index file.
            hf_hub_download(
                repo_id=model_name_or_path,
                filename=SAFE_WEIGHTS_INDEX_NAME,
                cache_dir=cache_dir,
                revision=revision,
                local_files_only=huggingface_hub.constants.HF_HUB_OFFLINE,
            )
        # If file not found on remote or locally, we should not fail since
        # only some models will have SAFE_WEIGHTS_INDEX_NAME.
        except huggingface_hub.utils.EntryNotFoundError:
            logger.info("No %s found in remote.", SAFE_WEIGHTS_INDEX_NAME)
        except huggingface_hub.utils.LocalEntryNotFoundError:
            logger.info("No %s found in local cache.", SAFE_WEIGHTS_INDEX_NAME)


# For models like Mistral-7B-v0.3, there are both sharded
# safetensors files and a consolidated safetensors file.
# Passing both of these to the weight loader functionality breaks.
# So, we use the SAFE_WEIGHTS_INDEX_NAME to
# look up which safetensors files should be used.
def filter_duplicate_safetensors_files(hf_weights_files: List[str],
                                       hf_folder: str) -> List[str]:
    # model.safetensors.index.json is a mapping from keys in the
    # torch state_dict to safetensors file holding that weight.
    index_file_name = os.path.join(hf_folder, SAFE_WEIGHTS_INDEX_NAME)
    if not os.path.isfile(index_file_name):
        return hf_weights_files

    # Iterate through the weight_map (weight_name: safetensors files)
    # to identify weights that we should use.
    with open(index_file_name) as index_file:
        weight_map = json.load(index_file)["weight_map"]
    weight_files_in_index = set()
    for weight_name in weight_map:
        weight_files_in_index.add(
            os.path.join(hf_folder, weight_map[weight_name]))
    # Filter out any fields that are not found in the index file.
    hf_weights_files = [
        f for f in hf_weights_files if f in weight_files_in_index
    ]
    return hf_weights_files


def filter_files_not_needed_for_inference(
        hf_weights_files: List[str]) -> List[str]:
    """
    Exclude files that are not needed for inference.

    See https://github.com/huggingface/transformers/blob/v4.34.0/src/transformers/trainer.py#L227-L233
    """
    blacklist = [
        "training_args.bin",
        "optimizer.bin",
        "optimizer.pt",
        "scheduler.pt",
        "scaler.pt",
    ]
    hf_weights_files = [
        f for f in hf_weights_files
        if not any(f.endswith(x) for x in blacklist)
    ]
    return hf_weights_files


# explicitly use pure text format, with a newline at the end
# this makes it impossible to see the animation in the progress bar
# but will avoid messing up with ray or multiprocessing, which wraps
# each line of output with some prefix.
_BAR_FORMAT = "{desc}: {percentage:3.0f}% Completed | {n_fmt}/{total_fmt} [{elapsed}<{remaining}, {rate_fmt}]\n"  # noqa: E501


def np_cache_weights_iterator(
    model_name_or_path: str, cache_dir: Optional[str], hf_folder: str,
    hf_weights_files: List[str]
) -> Generator[Tuple[str, torch.Tensor], None, None]:
    """Iterate over the weights in the model np files.

    Will dump the model weights to numpy files if they are not already dumped.
    """
    enable_tqdm = not torch.distributed.is_initialized(
    ) or torch.distributed.get_rank() == 0
    # Convert the model weights from torch tensors to numpy arrays for
    # faster loading.
    np_folder = os.path.join(hf_folder, "np")
    os.makedirs(np_folder, exist_ok=True)
    weight_names_file = os.path.join(np_folder, "weight_names.json")
    # Use file lock to prevent multiple processes from
    # dumping the same model weights to numpy at the same time.
    with get_lock(model_name_or_path, cache_dir):
        if not os.path.exists(weight_names_file):
            weight_names: List[str] = []
            for bin_file in tqdm(
                    hf_weights_files,
                    desc="Loading np_cache checkpoint shards",
                    disable=not enable_tqdm,
                    bar_format=_BAR_FORMAT,
            ):
                state = torch.load(bin_file, map_location="cpu")
                for name, param in state.items():
                    param_path = os.path.join(np_folder, name)
                    with open(param_path, "wb") as f:
                        np.save(f, param.cpu().detach().numpy())
                    weight_names.append(name)
            with open(weight_names_file, "w") as f:
                json.dump(weight_names, f)

    with open(weight_names_file, "r") as f:
        weight_names = json.load(f)

    for name in weight_names:
        param_path = os.path.join(np_folder, name)
        with open(param_path, "rb") as f:
            param = np.load(f)
        yield name, torch.from_numpy(param)


def safetensors_weights_iterator(
    hf_weights_files: List[str]
) -> Generator[Tuple[str, torch.Tensor], None, None]:
    """Iterate over the weights in the model safetensor files."""
    enable_tqdm = not torch.distributed.is_initialized(
    ) or torch.distributed.get_rank() == 0
    for st_file in tqdm(
            hf_weights_files,
            desc="Loading safetensors checkpoint shards",
            disable=not enable_tqdm,
            bar_format=_BAR_FORMAT,
    ):
        with safe_open(st_file, framework="pt") as f:
            for name in f.keys():  # noqa: SIM118
                param = f.get_tensor(name)
                yield name, param


def pt_weights_iterator(
    hf_weights_files: List[str]
) -> Generator[Tuple[str, torch.Tensor], None, None]:
    """Iterate over the weights in the model bin/pt files."""
    enable_tqdm = not torch.distributed.is_initialized(
    ) or torch.distributed.get_rank() == 0
    for bin_file in tqdm(
            hf_weights_files,
            desc="Loading pt checkpoint shards",
            disable=not enable_tqdm,
            bar_format=_BAR_FORMAT,
    ):
        state = torch.load(bin_file, map_location="cpu")
        for name, param in state.items():
            yield name, param
        del state
        torch.cuda.empty_cache()


def kv_cache_scales_loader(
        filename: str, tp_rank: int, tp_size: int, num_hidden_layers: int,
        model_type: Optional[str]) -> Iterable[Tuple[int, float]]:
    """
    A simple utility to read in KV cache scaling factors that have been
    previously serialized to disk. Used by the model to populate the appropriate
    KV cache scaling factors. The serialization should represent a dictionary
    whose keys are the TP ranks and values are another dictionary mapping layers
    to their KV cache scaling factors.
    Keep this function in sync with the output of examples/fp8/extract_scales.py
    """
    try:
        with open(filename) as f:
            context = {
                "model_type": model_type,
                "num_hidden_layers": num_hidden_layers,
                "tp_rank": tp_rank,
                "tp_size": tp_size,
            }
            schema_dct = json.load(f)
            schema = QuantParamSchema.model_validate(schema_dct,
                                                     context=context)
            layer_scales_map = schema.kv_cache.scaling_factor[tp_rank]
            return layer_scales_map.items()

    except FileNotFoundError:
        logger.error("File or directory '%s' not found.", filename)
    except json.JSONDecodeError:
        logger.error("Error decoding JSON in file '%s'.", filename)
    except Exception as e:
        logger.error("An error occurred while reading '%s': %s", filename, e)
    # This section is reached if and only if any of the excepts are hit
    # Return an empty iterable (list) => no KV cache scales are loaded
    # which ultimately defaults to 1.0 scales
    logger.warning(
        "Defaulting to KV cache scaling factors = 1.0 for all "
        "layers in TP rank %d as an error occurred during loading.", tp_rank)
    return []


def convert_pyslice_to_tensor(x: Any) -> torch.Tensor:
    """convert PySafeSlice object from safetensors to torch.Tensor

    PySafeSlice object supports indexing, which is done before loading the
    actual tensor and can reduce the amount of memory being read into the
    memory. However, it does not support more advanced functionalities
    like `.view()` or `.t()`. Therefore, if we need to modify the loaded
    tensor with these more complicated operators, we need to convert to
    tensor first.
    """
    if not isinstance(x, torch.Tensor):
        x = x[:]
    return x


def default_weight_loader(param: torch.Tensor,
                          loaded_weight: torch.Tensor) -> None:
    """Default weight loader."""
    assert param.size() == loaded_weight.size()
    param.data.copy_(loaded_weight)


def initialize_dummy_weights(
    model: torch.nn.Module,
    low: float = -1e-3,
    high: float = 1e-3,
    seed: int = 1234,
) -> None:
    """Initialize model weights with random values.

    The model weights must be randomly initialized for accurate performance
    measurements. Additionally, the model weights should not cause NaNs in the
    forward pass. We empirically found that initializing the weights with
    values between -1e-3 and 1e-3 works well for most models.

    We use per-parameter random seed, so that dummy weights are consistent,
    even if the model is partitioned across multiple devices. When the seed
    is fixed, the random values generated by this function only depends on
    the parameter's number of elements and its data type.
    """
    for param in model.state_dict().values():
        if torch.is_floating_point(param):
            generator = torch.Generator(device=param.data.device)
            generator.manual_seed(seed)
            if torch.finfo(param.data.dtype).bits < 16:
                # uniform_ doesn't support < 16-bit datatypes (FP8)
                dtype = param.data.dtype
                tmp_param = param.data.to(torch.float16)
                tmp_param = tmp_param.uniform_(low, high,
                                               generator=generator).to(dtype)
                param.data.copy_(tmp_param)
            else:
                param.uniform_(low, high, generator=generator)


def maybe_remap_kv_scale_name(name: str, params_dict: dict) -> Optional[str]:
    """Remap the name of FP8 k/v_scale parameters.

    This function handles the remapping of FP8 k/v_scale parameter names.
    It detects if the given name ends with a suffix and attempts to remap
    it to the expected name format in the model. If the remapped name is not
    found in the params_dict, a warning is printed and None is returned.

    Args:
        name (str): The original loaded checkpoint parameter name.
        params_dict (dict): Dictionary containing the model's named parameters.

    Returns:
        str: The remapped parameter name if successful, or the original name
             if no remapping is needed.
        None: If the remapped name is not found in params_dict.
    """
    if name.endswith(".kv_scale"):
        print_warning_once(
            "DEPRECATED. Found kv_scale in the checkpoint. "
            "This format is deprecated in favor of separate k_scale and "
            "v_scale tensors and will be removed in a future release. "
            "Functionally, we will remap kv_scale to k_scale and duplicate "
            "k_scale to v_scale")
        # NOTE: we remap the deprecated kv_scale to k_scale
        remapped_name = name.replace(".kv_scale", ".attn.k_scale")
        if remapped_name not in params_dict:
            print_warning_once(
                f"Found kv_scale in the checkpoint (e.g. {name}), "
                "but not found the expected name in the model "
                f"(e.g. {remapped_name}). kv_scale is "
                "not loaded.")
            return None
        return remapped_name

    possible_scale_names = [".k_scale", ".v_scale"]
    for scale_name in possible_scale_names:
        if name.endswith(scale_name):
            remapped_name = name.replace(scale_name, f".attn{scale_name}")
            if remapped_name not in params_dict:
                print_warning_once(
                    f"Found {scale_name} in the checkpoint (e.g. {name}), "
                    "but not found the expected name in the model "
                    f"(e.g. {remapped_name}). {scale_name} is "
                    "not loaded.")
                return None
            return remapped_name

    # If there were no matches, return the untouched param name
    return name<|MERGE_RESOLUTION|>--- conflicted
+++ resolved
@@ -23,7 +23,6 @@
                                                      get_quantization_config)
 from vllm.model_executor.layers.quantization.schema import QuantParamSchema
 from vllm.utils import print_warning_once
-
 
 logger = init_logger(__name__)
 
@@ -117,17 +116,9 @@
 
 
 # TODO(woosuk): Move this to other place.
-<<<<<<< HEAD
-def get_quant_config(model_config,
-                     load_config):
-    from vllm.model_executor.layers.quantization import (QuantizationConfig,
-                                                     get_quantization_config)
-    from vllm.model_executor.layers.quantization.schema import QuantParamSchema
-=======
 def get_quant_config(model_config: ModelConfig,
                      load_config: LoadConfig) -> QuantizationConfig:
 
->>>>>>> aa486779
     quant_cls = get_quantization_config(model_config.quantization)
     # Read the quantization config from the HF model config, if available.
     hf_quant_config = getattr(model_config.hf_config, "quantization_config",
