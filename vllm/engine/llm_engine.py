import time
from typing import Iterable, List, Optional, Type, Union

from transformers import GenerationConfig, PreTrainedTokenizer

import vllm
from vllm.config import (CacheConfig, DecodingConfig, DeviceConfig, LoadConfig,
                         LoRAConfig, ModelConfig, ParallelConfig,
                         SchedulerConfig, SpeculativeConfig,
                         VisionLanguageConfig)
from vllm.core.scheduler import (ScheduledSequenceGroup, Scheduler,
                                 SchedulerOutputs)
from vllm.engine.arg_utils import EngineArgs
from vllm.engine.metrics import StatLogger, Stats
from vllm.engine.output_processor.interfaces import (
    SequenceGroupOutputProcessor)
from vllm.engine.output_processor.stop_checker import StopChecker
from vllm.engine.output_processor.util import create_output_by_sequence_group
from vllm.executor.executor_base import ExecutorBase
from vllm.executor.ray_utils import initialize_ray_cluster
from vllm.logger import init_logger
from vllm.lora.request import LoRARequest
from vllm.outputs import RequestOutput
from vllm.sampling_params import SamplingParams
from vllm.sequence import (ExecuteModelRequest, MultiModalData, SamplerOutput,
                           Sequence, SequenceGroup, SequenceGroupMetadata,
                           SequenceStatus)
from vllm.transformers_utils.detokenizer import Detokenizer
from vllm.transformers_utils.tokenizer_group import (BaseTokenizerGroup,
                                                     get_tokenizer_group)
from vllm.usage.usage_lib import (UsageContext, is_usage_stats_enabled,
                                  usage_message)
from vllm.utils import Counter

logger = init_logger(__name__)
_LOCAL_LOGGING_INTERVAL_SEC = 5


def _load_generation_config_dict(model_config: ModelConfig):
    try:
        return GenerationConfig.from_pretrained(
            model_config.model,
            revision=model_config.revision,
        ).to_diff_dict()
    except OSError:
        # Not found.
        return {}


class LLMEngine:
    """An LLM engine that receives requests and generates texts.

    This is the main class for the vLLM engine. It receives requests
    from clients and generates texts from the LLM. It includes a tokenizer, a
    language model (possibly distributed across multiple GPUs), and GPU memory
    space allocated for intermediate states (aka KV cache). This class utilizes
    iteration-level scheduling and efficient memory management to maximize the
    serving throughput.

    The `LLM` class wraps this class for offline batched inference and the
    `AsyncLLMEngine` class wraps this class for online serving.

    NOTE: The config arguments are derived from the `EngineArgs` class. For the
    comprehensive list of arguments, see `EngineArgs`.

    Args:
        model_config: The configuration related to the LLM model.
        cache_config: The configuration related to the KV cache memory
            management.
        parallel_config: The configuration related to distributed execution.
        scheduler_config: The configuration related to the request scheduler.
        device_config: The configuration related to the device.
        lora_config (Optional): The configuration related to serving multi-LoRA.
        vision_language_config (Optional): The configuration related to vision
            language models.
        speculative_config (Optional): The configuration related to speculative
            decoding.
        executor_class: The model executor class for managing distributed
            execution.
        log_stats: Whether to log statistics.
        usage_context: Specified entry point, used for usage info collection
    """

    def __init__(
        self,
        model_config: ModelConfig,
        cache_config: CacheConfig,
        parallel_config: ParallelConfig,
        scheduler_config: SchedulerConfig,
        device_config: DeviceConfig,
        load_config: LoadConfig,
        lora_config: Optional[LoRAConfig],
        vision_language_config: Optional[VisionLanguageConfig],
        speculative_config: Optional[SpeculativeConfig],
        decoding_config: Optional[DecodingConfig],
        executor_class: Type[ExecutorBase],
        log_stats: bool,
        usage_context: UsageContext = UsageContext.ENGINE_CONTEXT,
    ) -> None:
        logger.info(
            "Initializing an LLM engine (v%s) with config: "
            "model=%r, speculative_config=%r, tokenizer=%r, "
            "skip_tokenizer_init=%s, tokenizer_mode=%s, revision=%s, "
            "tokenizer_revision=%s, trust_remote_code=%s, dtype=%s, "
            "max_seq_len=%d, download_dir=%r, load_format=%s, "
<<<<<<< HEAD
            "tensor_parallel_size=%d, disable_custom_all_reduce=%s,"
=======
            "tensor_parallel_size=%d, disable_custom_all_reduce=%s, "
>>>>>>> 323f27b9
            "quantization=%s, enforce_eager=%s, kv_cache_dtype=%s, "
            "quantization_param_path=%s, device_config=%s, "
            "decoding_config=%r, seed=%d, served_model_name=%s)",
            vllm.__version__,
            model_config.model,
            speculative_config,
            model_config.tokenizer,
            model_config.skip_tokenizer_init,
            model_config.tokenizer_mode,
            model_config.revision,
            model_config.tokenizer_revision,
            model_config.trust_remote_code,
            model_config.dtype,
            model_config.max_model_len,
            load_config.download_dir,
            load_config.load_format,
            parallel_config.tensor_parallel_size,
            parallel_config.disable_custom_all_reduce,
            model_config.quantization,
            model_config.enforce_eager,
            cache_config.cache_dtype,
            model_config.quantization_param_path,
            device_config.device,
            decoding_config,
            model_config.seed,
            model_config.served_model_name,
        )
        # TODO(woosuk): Print more configs in debug mode.

        self.model_config = model_config
        self.cache_config = cache_config
        self.lora_config = lora_config
        self.vision_language_config = vision_language_config
        self.parallel_config = parallel_config
        self.scheduler_config = scheduler_config
        self.device_config = device_config
        self.speculative_config = speculative_config
        self.load_config = load_config
        self.decoding_config = decoding_config or DecodingConfig()
        self.log_stats = log_stats

        if not self.model_config.skip_tokenizer_init:
            self.tokenizer: BaseTokenizerGroup
            self._init_tokenizer()
            self.detokenizer = Detokenizer(self.tokenizer)
        else:
            self.detokenizer = None
            self.tokenizer = None

        self.seq_counter = Counter()
        self.generation_config_fields = _load_generation_config_dict(
            model_config)

        self.model_executor = executor_class(
            model_config=model_config,
            cache_config=cache_config,
            parallel_config=parallel_config,
            scheduler_config=scheduler_config,
            device_config=device_config,
            lora_config=lora_config,
            vision_language_config=vision_language_config,
            speculative_config=speculative_config,
            load_config=load_config,
        )

        self._initialize_kv_caches()

        # If usage stat is enabled, collect relevant info.
        if is_usage_stats_enabled():
            from vllm.model_executor.model_loader import (
                get_architecture_class_name)
            usage_message.report_usage(
                get_architecture_class_name(model_config),
                usage_context,
                extra_kvs={
                    # Common configuration
                    "dtype":
                    str(model_config.dtype),
                    "tensor_parallel_size":
                    parallel_config.tensor_parallel_size,
                    "block_size":
                    cache_config.block_size,
                    "gpu_memory_utilization":
                    cache_config.gpu_memory_utilization,

                    # Quantization
                    "quantization":
                    model_config.quantization,
                    "kv_cache_dtype":
                    cache_config.cache_dtype,

                    # Feature flags
                    "enable_lora":
                    bool(lora_config),
                    "enable_prefix_caching":
                    cache_config.enable_prefix_caching,
                    "enforce_eager":
                    model_config.enforce_eager,
                    "disable_custom_all_reduce":
                    parallel_config.disable_custom_all_reduce,
                })

        if self.tokenizer:
            # Ping the tokenizer to ensure liveness if it runs in a
            # different process.
            self.tokenizer.ping()

        # Create the scheduler.
        # NOTE: the cache_config here have been updated with the numbers of
        # GPU and CPU blocks, which are profiled in the distributed executor.
        self.scheduler = Scheduler(scheduler_config, cache_config, lora_config)

        # Metric Logging.
        if self.log_stats:
            self.stat_logger = StatLogger(
                local_interval=_LOCAL_LOGGING_INTERVAL_SEC,
                labels=dict(model_name=model_config.served_model_name),
                max_model_len=self.model_config.max_model_len)
            self.stat_logger.info("cache_config", self.cache_config)

        # Create sequence output processor, e.g. for beam search or
        # speculative decoding.
        self.output_processor = (
            SequenceGroupOutputProcessor.create_output_processor(
                self.scheduler_config,
                self.detokenizer,
                self.scheduler,
                self.seq_counter,
                self.get_tokenizer_for_seq,
                stop_checker=StopChecker(
                    self.scheduler_config.max_model_len,
                    self.get_tokenizer_for_seq,
                ),
            ))

    def _initialize_kv_caches(self) -> None:
        """Initialize the KV cache in the worker(s).

        The workers will determine the number of blocks in both the GPU cache
        and the swap CPU cache.
        """
        num_gpu_blocks, num_cpu_blocks = (
            self.model_executor.determine_num_available_blocks())

        if self.cache_config.num_gpu_blocks_override is not None:
            num_gpu_blocks_override = self.cache_config.num_gpu_blocks_override
            logger.info(
                "Overriding num_gpu_blocks=%d with "
                "num_gpu_blocks_override=%d", num_gpu_blocks,
                num_gpu_blocks_override)
            num_gpu_blocks = num_gpu_blocks_override

        self.cache_config.num_gpu_blocks = num_gpu_blocks
        self.cache_config.num_cpu_blocks = num_cpu_blocks

        self.model_executor.initialize_cache(num_gpu_blocks, num_cpu_blocks)

    @classmethod
    def from_engine_args(
        cls,
        engine_args: EngineArgs,
        usage_context: UsageContext = UsageContext.ENGINE_CONTEXT,
    ) -> "LLMEngine":
        """Creates an LLM engine from the engine arguments."""
        # Create the engine configs.
        engine_config = engine_args.create_engine_config()

        # Initialize the cluster and specify the executor class.
        if engine_config.device_config.device_type == "neuron":
            from vllm.executor.neuron_executor import NeuronExecutor
            executor_class = NeuronExecutor
        elif engine_config.device_config.device_type == "cpu":
            from vllm.executor.cpu_executor import CPUExecutor
            executor_class = CPUExecutor
        elif engine_config.parallel_config.worker_use_ray:
            initialize_ray_cluster(engine_config.parallel_config)
            from vllm.executor.ray_gpu_executor import RayGPUExecutor
            executor_class = RayGPUExecutor
        else:
            assert engine_config.parallel_config.world_size == 1, (
                "Ray is required if parallel_config.world_size > 1.")
            from vllm.executor.gpu_executor import GPUExecutor
            executor_class = GPUExecutor

        # Create the LLM engine.
        engine = cls(
            **engine_config.to_dict(),
            executor_class=executor_class,
            log_stats=not engine_args.disable_log_stats,
            usage_context=usage_context,
        )
        return engine

    def __reduce__(self):
        # This is to ensure that the LLMEngine is not referenced in
        # the closure used to initialize Ray worker actors
        raise RuntimeError("LLMEngine should not be pickled!")

    def __del__(self):
        # Shutdown model executor when engine is garbage collected
        # Use getattr since __init__ can fail before the field is set
        if model_executor := getattr(self, "model_executor", None):
            model_executor.shutdown()

    def get_tokenizer(self) -> "PreTrainedTokenizer":
        return self.tokenizer.get_lora_tokenizer(None)

    def get_tokenizer_for_seq(self,
                              sequence: Sequence) -> "PreTrainedTokenizer":
        return self.tokenizer.get_lora_tokenizer(sequence.lora_request)

    def _init_tokenizer(self, **tokenizer_init_kwargs):
        init_kwargs = dict(
            tokenizer_id=self.model_config.tokenizer,
            enable_lora=bool(self.lora_config),
            max_num_seqs=self.scheduler_config.max_num_seqs,
            max_input_length=None,
            tokenizer_mode=self.model_config.tokenizer_mode,
            trust_remote_code=self.model_config.trust_remote_code,
            revision=self.model_config.tokenizer_revision)
        init_kwargs.update(tokenizer_init_kwargs)
        self.tokenizer = get_tokenizer_group(
            self.parallel_config.tokenizer_pool_config, **init_kwargs)

    def _verify_args(self) -> None:
        self.model_config.verify_with_parallel_config(self.parallel_config)
        self.cache_config.verify_with_parallel_config(self.parallel_config)
        if self.lora_config:
            self.lora_config.verify_with_model_config(self.model_config)
            self.lora_config.verify_with_scheduler_config(
                self.scheduler_config)

    def encode_request(
        self,
        request_id: str,  # pylint: disable=unused-argument
        prompt: Optional[str],
        prompt_token_ids: Optional[List[int]] = None,
        lora_request: Optional[LoRARequest] = None,
    ):
        if prompt_token_ids is None:
            assert prompt is not None
            prompt_token_ids = self.tokenizer.encode(request_id=request_id,
                                                     prompt=prompt,
                                                     lora_request=lora_request)
        return prompt_token_ids

    def add_request(
        self,
        request_id: str,
        prompt: Optional[str],
        sampling_params: SamplingParams,
        prompt_token_ids: Optional[List[int]] = None,
        arrival_time: Optional[float] = None,
        lora_request: Optional[LoRARequest] = None,
        multi_modal_data: Optional[MultiModalData] = None,
    ) -> None:
        """Add a request to the engine's request pool.

        The request is added to the request pool and will be processed by the
        scheduler as `engine.step()` is called. The exact scheduling policy is
        determined by the scheduler.

        Args:
            request_id: The unique ID of the request.
            prompt: The prompt string. Can be None if prompt_token_ids is
                provided.
            sampling_params: The sampling parameters for text generation.
            prompt_token_ids: The token IDs of the prompt. If None, we
                use the tokenizer to convert the prompts to token IDs.
            arrival_time: The arrival time of the request. If None, we use
                the current monotonic time.
            multi_modal_data: Multi modal data per request.

        Details:
            - Set arrival_time to the current time if it is None.
            - Set prompt_token_ids to the encoded prompt if it is None.
            - Create `best_of` number of :class:`~vllm.Sequence` objects.
            - Create a :class:`~vllm.SequenceGroup` object
              from the list of :class:`~vllm.Sequence`.
            - Add the :class:`~vllm.SequenceGroup` object to the scheduler.

        Example:
            >>> # initialize engine
            >>> engine = LLMEngine.from_engine_args(engine_args)
            >>> # set request arguments
            >>> example_prompt = "Who is the president of the United States?"
            >>> sampling_params = SamplingParams(temperature=0.0)
            >>> request_id = 0
            >>>
            >>> # add the request to the engine
            >>> engine.add_request(
            >>>    str(request_id),
            >>>    example_prompt,
            >>>    SamplingParams(temperature=0.0))
            >>> # continue the request processing
            >>> ...
        """
        if lora_request is not None and not self.lora_config:
            raise ValueError(f"Got lora_request {lora_request} but LoRA is "
                             "not enabled!")
        max_logprobs = self.get_model_config().max_logprobs
        if (sampling_params.logprobs
                and sampling_params.logprobs > max_logprobs) or (
                    sampling_params.prompt_logprobs
                    and sampling_params.prompt_logprobs > max_logprobs):
            raise ValueError(f"Cannot request more than "
                             f"{max_logprobs} logprobs.")
        if arrival_time is None:
            arrival_time = time.time()
        prompt_token_ids = self.encode_request(
            request_id=request_id,
            prompt=prompt,
            prompt_token_ids=prompt_token_ids,
            lora_request=lora_request)

        # Create the sequences.
        block_size = self.cache_config.block_size
        seq_id = next(self.seq_counter)
        eos_token_id = None
        if self.tokenizer:
            eos_token_id = self.tokenizer.get_lora_tokenizer(
                lora_request).eos_token_id
        else:
            logger.warning("Use None for EOS token id because tokenizer is "
                           "not initialized")
        seq = Sequence(seq_id, prompt, prompt_token_ids, block_size,
                       eos_token_id, lora_request)

        # Defensive copy of SamplingParams, which are used by the sampler,
        # this doesn't deep-copy LogitsProcessor objects
        sampling_params = sampling_params.clone()
        # Add the eos token id into the sampling_params to support min_tokens
        # processing
        if seq.eos_token_id is not None:
            sampling_params.all_stop_token_ids.add(seq.eos_token_id)
        sampling_params.update_from_generation_config(
            self.generation_config_fields)

        # Create the sequence group.
        seq_group = SequenceGroup(request_id, [seq], sampling_params,
                                  arrival_time, lora_request, multi_modal_data)

        # Add the sequence group to the scheduler.
        self.scheduler.add_seq_group(seq_group)

    def abort_request(self, request_id: Union[str, Iterable[str]]) -> None:
        """Aborts a request(s) with the given ID.

        Args:
            request_id: The ID(s) of the request to abort.

        Details:
            - Refer to the
              :meth:`~vllm.core.scheduler.Scheduler.abort_seq_group`
              from class :class:`~vllm.core.scheduler.Scheduler`.

        Example:
            >>> # initialize engine and add a request with request_id
            >>> request_id = str(0)
            >>> # abort the request
            >>> engine.abort_request(request_id)
        """
        self.scheduler.abort_seq_group(request_id)

    def get_model_config(self) -> ModelConfig:
        """Gets the model configuration."""
        return self.model_config

    def get_decoding_config(self) -> DecodingConfig:
        """Gets the decoding configuration."""
        return self.decoding_config

    def get_num_unfinished_requests(self) -> int:
        """Gets the number of unfinished requests."""
        return self.scheduler.get_num_unfinished_seq_groups()

    def has_unfinished_requests(self) -> bool:
        """Returns True if there are unfinished requests."""
        return self.scheduler.has_unfinished_seqs()

    def _process_model_outputs(
        self,
        output: List[SamplerOutput],
        scheduled_seq_groups: List[ScheduledSequenceGroup],
        ignored_seq_groups: List[SequenceGroup],
        seq_group_metadata_list: List[SequenceGroupMetadata],
    ) -> List[RequestOutput]:
        """Apply the model output to the sequences in the scheduled seq groups.

        Returns RequestOutputs that can be returned to the client.
        """

        now = time.time()

        # Organize outputs by [sequence group][step] instead of
        # [step][sequence group].
        output_by_sequence_group = create_output_by_sequence_group(
            sampler_outputs=output, num_seq_groups=len(scheduled_seq_groups))

        # Update the scheduled sequence groups with the model outputs.
        for scheduled_seq_group, outputs, seq_group_meta in zip(
                scheduled_seq_groups, output_by_sequence_group,
                seq_group_metadata_list):
            seq_group = scheduled_seq_group.seq_group
            seq_group.update_num_computed_tokens(
                scheduled_seq_group.token_chunk_size)

            self.output_processor.process_prompt_logprob(seq_group, outputs)
            if seq_group_meta.do_sample:
                self.output_processor.process_outputs(seq_group, outputs)

        # Free the finished sequence groups.
        self.scheduler.free_finished_seq_groups()

        # Create the outputs.
        request_outputs: List[RequestOutput] = []
        for scheduled_seq_group in scheduled_seq_groups:
            seq_group = scheduled_seq_group.seq_group
            seq_group.maybe_set_first_token_time(now)
            request_output = RequestOutput.from_seq_group(seq_group)
            request_outputs.append(request_output)
        for seq_group in ignored_seq_groups:
            request_output = RequestOutput.from_seq_group(seq_group)
            request_outputs.append(request_output)
        return request_outputs

    def step(self) -> List[RequestOutput]:
        """Performs one decoding iteration and returns newly generated results.

        .. figure:: https://i.imgur.com/sv2HssD.png
            :alt: Overview of the step function
            :align: center

            Overview of the step function.

        Details:
            - Step 1: Schedules the sequences to be executed in the next
              iteration and the token blocks to be swapped in/out/copy.

                - Depending on the scheduling policy,
                  sequences may be `preempted/reordered`.
                - A Sequence Group (SG) refer to a group of sequences
                  that are generated from the same prompt.

            - Step 2: Calls the distributed executor to execute the model.
            - Step 3: Processes the model output. This mainly includes:

                - Decodes the relevant outputs.
                - Updates the scheduled sequence groups with model outputs
                  based on its `sampling parameters` (`use_beam_search` or not).
                - Frees the finished sequence groups.

            - Finally, it creates and returns the newly generated results.

        Example:
            >>> # Please see the example/ folder for more detailed examples.
            >>>
            >>> # initialize engine and request arguments
            >>> engine = LLMEngine.from_engine_args(engine_args)
            >>> example_inputs = [(0, "What is LLM?",
            >>>    SamplingParams(temperature=0.0))]
            >>>
            >>> # Start the engine with an event loop
            >>> while True:
            >>>     if example_inputs:
            >>>         req_id, prompt, sampling_params = example_inputs.pop(0)
            >>>         engine.add_request(str(req_id), prompt, sampling_params)
            >>>
            >>>     # continue the request processing
            >>>     request_outputs = engine.step()
            >>>     for request_output in request_outputs:
            >>>         if request_output.finished:
            >>>             # return or show the request output
            >>>
            >>>     if not (engine.has_unfinished_requests() or example_inputs):
            >>>         break
        """
        seq_group_metadata_list, scheduler_outputs = self.scheduler.schedule()

        if not scheduler_outputs.is_empty():
            execute_model_req = ExecuteModelRequest(
                seq_group_metadata_list=seq_group_metadata_list,
                blocks_to_swap_in=scheduler_outputs.blocks_to_swap_in,
                blocks_to_swap_out=scheduler_outputs.blocks_to_swap_out,
                blocks_to_copy=scheduler_outputs.blocks_to_copy,
                num_lookahead_slots=scheduler_outputs.num_lookahead_slots,
                running_queue_size=scheduler_outputs.running_queue_size,
            )
            output = self.model_executor.execute_model(
                execute_model_req=execute_model_req)
        else:
            output = []

        request_outputs = self._process_model_outputs(
            output, scheduler_outputs.scheduled_seq_groups,
            scheduler_outputs.ignored_seq_groups, seq_group_metadata_list)

        # Log stats.
        self.do_log_stats(scheduler_outputs, output)

        return request_outputs

    def do_log_stats(
            self,
            scheduler_outputs: Optional[SchedulerOutputs] = None,
            model_output: Optional[List[SamplerOutput]] = None) -> None:
        """Forced log when no requests active."""
        if self.log_stats:
            self.stat_logger.log(
                self._get_stats(scheduler_outputs, model_output))

    def _get_stats(
            self,
            scheduler_outputs: Optional[SchedulerOutputs],
            model_output: Optional[List[SamplerOutput]] = None) -> Stats:
        """Get Stats to be Logged to Prometheus.

        Args:
            scheduler_outputs: Optional, used to populate metrics related to
                the scheduled batch,
            model_output: Optional, used to emit speculative decoding metrics
                which are created by the workers.
        """
        now = time.time()

        # System State
        #   Scheduler State
        num_running_sys = len(self.scheduler.running)
        num_swapped_sys = len(self.scheduler.swapped)
        num_waiting_sys = len(self.scheduler.waiting)

        # KV Cache Usage in %
        num_total_gpu = self.cache_config.num_gpu_blocks
        num_free_gpu = self.scheduler.block_manager.get_num_free_gpu_blocks()
        gpu_cache_usage_sys = 1.0 - (num_free_gpu / num_total_gpu)

        num_total_cpu = self.cache_config.num_cpu_blocks
        cpu_cache_usage_sys = 0.
        if num_total_cpu > 0:
            num_free_cpu = self.scheduler.block_manager.get_num_free_cpu_blocks(
            )
            cpu_cache_usage_sys = 1.0 - (num_free_cpu / num_total_cpu)

        # Iteration stats
        num_prompt_tokens_iter = 0
        num_generation_tokens_iter = 0
        time_to_first_tokens_iter: List[float] = []
        time_per_output_tokens_iter: List[float] = []

        # Request stats
        #   Latency
        time_e2e_requests: List[float] = []
        #   Metadata
        num_prompt_tokens_requests: List[int] = []
        num_generation_tokens_requests: List[int] = []
        best_of_requests: List[int] = []
        n_requests: List[int] = []
        finished_reason_requests: List[str] = []

        # NOTE: This loop assumes prefill seq_groups are before
        # decode seq_groups in scheduled_seq_groups.
        if scheduler_outputs is not None:
            num_generation_tokens_from_prefill_groups = 0.
            # NOTE: if scheduler_outputs.num_prefill_groups > 0 and
            # the len of scheduler_outputs.scheduled_seq_groups is !=
            # scheduler_outputs.num_prefill_groups, this means that
            # chunked prefills have been detected.

            for idx, scheduled_seq_group in enumerate(
                    scheduler_outputs.scheduled_seq_groups):
                group_was_prefill = idx < scheduler_outputs.num_prefill_groups
                seq_group = scheduled_seq_group.seq_group

                # NOTE: a seq_group that completed all of its prefill tokens
                # in the last iteration will have seq_group.is_prefill() = False
                # with group_was_prefill = True
                if group_was_prefill:
                    # Number of prompt tokens.
                    num_prompt_tokens_iter += (
                        scheduled_seq_group.token_chunk_size)

                    # If the seq_group just finished the prefill state
                    # get TTFT.
                    if not seq_group.is_prefill():
                        latency = seq_group.get_last_latency(now)
                        time_to_first_tokens_iter.append(latency)

                        # One generation token per finished prefill.
                        num_generation_tokens_from_prefill_groups += (
                            seq_group.num_seqs())
                else:
                    # TPOTs.
                    latency = seq_group.get_last_latency(now)
                    time_per_output_tokens_iter.append(latency)

                # Because of chunked prefill, we can have a single sequence
                # group that does multiple prompt_runs. To prevent logging
                # the same metadata more than once per request, we standardize
                # on logging request level information for finished requests,
                # which can only happen once.
                if seq_group.is_finished():
                    # Latency timings
                    time_e2e_requests.append(now -
                                             seq_group.metrics.arrival_time)

                    # Metadata
                    num_prompt_tokens_requests.append(
                        len(seq_group.prompt_token_ids))
                    num_generation_tokens_requests.extend([
                        seq.get_output_len()
                        for seq in seq_group.get_finished_seqs()
                    ])
                    best_of_requests.append(seq_group.sampling_params.best_of)
                    n_requests.append(seq_group.sampling_params.n)
                    finished_reason_requests.extend([
                        SequenceStatus.get_finished_reason(seq.status)
                        for seq in seq_group.get_finished_seqs()
                    ])

            # Number of generation tokens.
            #   num_batched_tokens equals the number of prompt_tokens plus the
            #   number of decode_tokens in a single iteration. So,
            #   num_generation_tokens = num_batched_tokens - num_prompt_tokens
            #   + num_generation_tokens_from_prefill_groups (since we generate
            #   one token on prefills on iters where the prefill finishes).
            num_generation_tokens_iter = (
                scheduler_outputs.num_batched_tokens - num_prompt_tokens_iter +
                num_generation_tokens_from_prefill_groups)

        # Spec decode, if enabled, emits specialized metrics from the worker in
        # sampler output.
        if model_output and (model_output[0].spec_decode_worker_metrics
                             is not None):
            spec_decode_metrics = model_output[0].spec_decode_worker_metrics
        else:
            spec_decode_metrics = None

        return Stats(
            now=now,

            # System stats
            #   Scheduler State
            num_running_sys=num_running_sys,
            num_swapped_sys=num_swapped_sys,
            num_waiting_sys=num_waiting_sys,
            #   KV Cache Usage in %
            gpu_cache_usage_sys=gpu_cache_usage_sys,
            cpu_cache_usage_sys=cpu_cache_usage_sys,

            # Iteration stats
            num_prompt_tokens_iter=num_prompt_tokens_iter,
            num_generation_tokens_iter=num_generation_tokens_iter,
            time_to_first_tokens_iter=time_to_first_tokens_iter,
            time_per_output_tokens_iter=time_per_output_tokens_iter,
            spec_decode_metrics=spec_decode_metrics,

            # Request stats
            #   Latency
            time_e2e_requests=time_e2e_requests,
            #   Metadata
            num_prompt_tokens_requests=num_prompt_tokens_requests,
            num_generation_tokens_requests=num_generation_tokens_requests,
            best_of_requests=best_of_requests,
            n_requests=n_requests,
            finished_reason_requests=finished_reason_requests,
        )

    def add_lora(self, lora_request: LoRARequest) -> bool:
        return self.model_executor.add_lora(lora_request)

    def remove_lora(self, lora_id: int) -> bool:
        return self.model_executor.remove_lora(lora_id)

    def list_loras(self) -> List[int]:
        return self.model_executor.list_loras()

    def check_health(self) -> None:
        self.model_executor.check_health()<|MERGE_RESOLUTION|>--- conflicted
+++ resolved
@@ -103,11 +103,7 @@
             "skip_tokenizer_init=%s, tokenizer_mode=%s, revision=%s, "
             "tokenizer_revision=%s, trust_remote_code=%s, dtype=%s, "
             "max_seq_len=%d, download_dir=%r, load_format=%s, "
-<<<<<<< HEAD
-            "tensor_parallel_size=%d, disable_custom_all_reduce=%s,"
-=======
             "tensor_parallel_size=%d, disable_custom_all_reduce=%s, "
->>>>>>> 323f27b9
             "quantization=%s, enforce_eager=%s, kv_cache_dtype=%s, "
             "quantization_param_path=%s, device_config=%s, "
             "decoding_config=%r, seed=%d, served_model_name=%s)",
